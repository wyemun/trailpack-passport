--- conflicted
+++ resolved
@@ -26,17 +26,10 @@
     "login"
   ],
   "dependencies": {
-<<<<<<< HEAD
     "bcrypt": "^0.8.7",
     "joi": "^8.4.2",
     "jsonwebtoken": "^7.0.1",
     "lodash": "^4.13.1",
-=======
-    "bcrypt": "^0.8.6",
-    "joi": "^8.1.0",
-    "jsonwebtoken": "^7.0.0",
-    "lodash": "^4.12.0",
->>>>>>> eaabbcba
     "passport": "^0.3.2",
     "trailpack": "^1.0.2",
     "trails-controller": "^1.0.0-beta-2",
@@ -45,39 +38,22 @@
     "trails-service": "^1.0.0-beta-2"
   },
   "devDependencies": {
-<<<<<<< HEAD
     "eslint": "^2.13.1",
     "eslint-config-trails": "^1.0.6",
     "express": "^4.14.0",
     "mocha": "^2.5.3",
     "passport-jwt": "^2.1.0",
-=======
-    "eslint": "^2.10.2",
-    "eslint-config-trails": "^1.0.7",
-    "express": "^4.13.4",
-    "mocha": "^2.4.5",
-    "passport-jwt": "^2.0.0",
->>>>>>> eaabbcba
     "passport-local": "^1.0.0",
     "sails-disk": "^0.10.10",
     "smokesignals": "^1.2.2",
     "sqlite3": "^3.1.4",
     "supertest": "^1.2.0",
-<<<<<<< HEAD
     "trailpack-core": "^1.0.0",
     "trailpack-express": "^1.0.4",
     "trailpack-router": "^1.0.4",
     "trailpack-sequelize": "^1.0.1",
     "trailpack-waterline": "^1.0.0-beta-1",
     "trails": "^1.0.4"
-=======
-    "trailpack-core": "^1.0.0-beta-6",
-    "trailpack-express": "^1.0.0",
-    "trailpack-router": "^1.0.2",
-    "trailpack-waterline": "^1.0.0-beta-1",
-    "trails": "^1.0.0",
-    "trails-controller": "^1.0.0-beta-2"
->>>>>>> eaabbcba
   },
   "scripts": {
     "test": "eslint . && npm run testWaterline && npm run testSequelize",
