'use strict'

const Policy = require('trails-policy')

/**
 * @module PassportPolicy
 * @description Passport policy
 */
module.exports = class PassportPolicy extends Policy {
  init(req, res, next) {
    next()
    /*
    this.app.services.PassportService.passport.initialize()(req, res, () => {
      // Use the built-in sessions
      this.app.services.PassportService.passport.session()(req, res, () => {
        // Make the user available throughout the frontend
        res.locals.user = req.user
        next()
      })
    })*/
  }

  jwt(req, res, next) {
    this.init(req, res, () => {
      this.app.services.PassportService.passport.authenticate('jwt', (error, user, info) => {
        if (error) {
          res.serverError(error)
        }
        else if (!user) {
          res.status(401).send(info.message)
        }
        else {
          //req.token = req.query.token
          //delete req.query.token
          req.user = user
          next()
        }
      })(req, res)
    })
  }

  sessionAuth(req, res, next) {
    this.init(req, res, () => {
      // User is allowed, proceed to the next policy,
      // or if this is the last policy, the controller
      if (req.session && req.session.authenticated) {
        next()
      }
      else {
        // User is not allowed
        if (req.wantsJSON) {
<<<<<<< HEAD
          res.status(401).json()
=======
          res.status(401).json({logout: this.app.config.session.redirect.logout})
>>>>>>> eaabbcba
        }
        else {
          res.redirect(this.app.config.passport.redirect.logout)
        }
      }
    })
  }
}
<|MERGE_RESOLUTION|>--- conflicted
+++ resolved
@@ -49,11 +49,7 @@
       else {
         // User is not allowed
         if (req.wantsJSON) {
-<<<<<<< HEAD
-          res.status(401).json()
-=======
-          res.status(401).json({logout: this.app.config.session.redirect.logout})
->>>>>>> eaabbcba
+          res.status(401).json({logout: this.app.config.passport.redirect.logout})
         }
         else {
           res.redirect(this.app.config.passport.redirect.logout)
