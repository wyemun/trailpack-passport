--- conflicted
+++ resolved
@@ -26,11 +26,7 @@
     return jwt.sign({
       user: user.toJSON()
     },
-<<<<<<< HEAD
       config.tokenOptions.secret,
-=======
-      this.app.config.session.strategies.jwt.tokenOptions.secret,
->>>>>>> eaabbcba
       {
         algorithm: config.tokenOptions.algorithm,
         expiresIn: config.tokenOptions.expiresInSeconds,
@@ -116,7 +112,6 @@
     const password = userInfos.password
     delete userInfos.password
 
-<<<<<<< HEAD
     if (!password) {
       const err = new Error('E_VALIDATION')
       err.statusCode = 400
@@ -128,18 +123,6 @@
         protocol: 'local',
         password: password
       }).then(passport => Promise.resolve(user))
-=======
-    // Generating accessToken for API authentication
-    const token = crypto.randomBytes(48).toString('base64')
-    const onUserLogged = _.get(this.app, 'config.session.onUserLogged')
-    return this.app.orm.User.create(userInfos).then(user => {
-      return this.app.orm.Passport.create({
-        protocol: 'local',
-        password: password,
-        user: user.id,
-        accessToken: token
-      }).then(passport => onUserLogged(this.app, user))
->>>>>>> eaabbcba
     })
   }
 
@@ -213,11 +196,8 @@
           throw new Error('E_USER_NO_PASSWORD')
         }
 
-<<<<<<< HEAD
-=======
         const onUserLogged = _.get(this.app, 'config.session.onUserLogged')
 
->>>>>>> eaabbcba
         return new Promise((resolve, reject) => {
           bcrypt.compare(password, passport.password, (err, valid) => {
             if (err) {
@@ -225,11 +205,7 @@
             }
 
             return valid
-<<<<<<< HEAD
-            ? resolve(user)
-=======
             ? resolve(onUserLogged(this.app, user))
->>>>>>> eaabbcba
             : reject(new Error('E_WRONG_PASSWORD'))
           })
         })
